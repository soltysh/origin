--- conflicted
+++ resolved
@@ -448,11 +448,7 @@
 	ConcurrentJobSyncs int32 `json:"concurrentJobSyncs"`
 	// concurrentNamespaceSyncs is the number of namespace objects that are
 	// allowed to sync concurrently.
-<<<<<<< HEAD
-	ConcurrentNamespaceSyncs int `json:"concurrentNamespaceSyncs"`
-=======
 	ConcurrentNamespaceSyncs int32 `json:"concurrentNamespaceSyncs"`
->>>>>>> 1b04cb23
 	// concurrentSATokenSyncs is the number of service account token syncing operations
 	// that will be done concurrently.
 	ConcurrentSATokenSyncs int32 `json:"concurrentSATokenSyncs"`
