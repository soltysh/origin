//
// Core
// --------------------------------------------------

html, body {
  height: 100%;
}

.console-os {
  background-color: @body-bg;
  height: ~"calc(100% - 121px)"; // removes scrollbar on pages with less than full viewport content
  #content-wrap {
    height: 100%;
    .content {
      height: 100%;
    }
  }
  .container-main {
    background-color: @body-bg;
    padding-bottom: @grid-gutter-width * 2;
    .flex(@columns: 1);
    h1 {
      word-wrap: break-word;
    }
  }
  #content-wrap > .container {
    margin-top: 35px;
    margin-bottom: @grid-gutter-width * 2;
    h1 {
      margin: 10px 0 20px;
    }
  }
}
.console-os {
  .navbar {
    border: none;
    margin-bottom: 0;
  }
  .navbar-pf {
    background: @navbar-os-bg-color;
<<<<<<< HEAD
    .navbar-header {
      .navbar-brand {
        .brand-logo {
          background: url('@{image-path}/logo-enterprise-thin.svg');
          background-repeat: no-repeat;
          width: 193px;
          height: 10px;
        }
      }
    }
=======
>>>>>>> cb4fa192
    .navbar-nav li {
      > a {
        border: 0;
        font-size: 12px;
        &:hover {
        }
      }
      + li {
        border-top: 0;
      }
    }
    @media (max-width: @screen-xs-max) {
      .navbar-utility {
        border-top: 1px solid @navbar-pf-navbar-header-border-color;
      }
    }
    .navbar-brand { 
      border: 0;
      margin-left: 20px;
      margin-top: 4px;
      padding: 8px 0 8px;

    }
  }
  .page-header {
    margin-top: 22px;
  }
}
#header-logo {
  background: url('@{image-path}/logo-origin-thin.svg');
  background-repeat: no-repeat;
  width: 160px;
  height: 10px;
}

.console-os .navbar-project {
  border-bottom: 1px solid @navbar-os-project-border-color;
  padding-bottom: 5px;
  padding-top: 5px;
  position: relative;
  background: #fff;
  label.control-label {
    color: @navbar-project-label-color;
    font-size: 11px;
    font-weight: 400;
    margin: 8px 0 0 0;
  }
  .bootstrap-select > .btn {
    width: 100%;
    padding: 7px 25px 7px 10px;
    font-size: @font-size-large;
    line-height: @line-height-base;
    color: @navbar-os-project-menu-color;
    font-weight: 400;
    background: @navbar-os-project-menu-bg;
    border: @navbar-os-project-menu-border;
    .caret {
      font-size: @font-size-large + 5;
    }
    .filter-option {
      text-overflow: ellipsis;
    }
  }
  .dropdown-menu.open {
    .dropdown-menu.inner.selectpicker {
      li {
        a {
          padding: 5px 10px;
        }
      }
    }
  }
  .navbar-project-search {
    display: inline-block;
  }
  .form-group {
    margin-bottom: 0;
    .form-control {
      height: @navbar-project-input-height;
      margin-bottom: 0;
    }
  }
  .active-filters {
    /* If line-height is set, the active-filters div takes up space even
       when no filters are active. */
    line-height: 0;
  }
  .create-button-container {
    margin-top: 15px;
  }
}
@media (max-width: @screen-xs-max) {
  // Project nav at mobile widths
  .console-os {
    .navbar-project {
      .form-group {
        display: inline;
      }
      .project-actions {
        margin-right: -10px;
        margin-left: 10px;
        a {
          color: lighten(@navbar-os-project-menu-color, 20%);
          cursor: pointer;
          display: inline-block;
          font-size: 18px;
          padding: 4px 14px 5px;
          &:hover, &:active, &:focus {
            background-color: @sidebar-os-hover-bg;
            color: @navbar-os-project-menu-color;
          }
        }
      }
      .navbar-filter-widget {
        margin-top: 10px;
        white-space: nowrap;
      }
    }
  }
}
 @media (min-width: @screen-sm-min) {
  .console-os {
    .navbar-pf {
      .navbar-header {
        .navbar-brand {
          margin-top: 0;
        }
      }
    }
    .navbar-project {
      background: @navbar-os-project-bg;
      padding-bottom: 20px;
      padding-top: 0;
      .navbar-filter-widget-collapse.collapse {
        // Prevent filter field from being hidden when going from mobile to desktop width
        display: block;
      }
      .navbar-filter-widget {
        /* Prevent the filter button from wrapping at wide screen sizes. */
        min-width: 340px;
      }
      .create-button-container {
        text-align: right;
        /* Align button with other navbar controls that have a label above. */
        margin-top: 30px;
      }
    }
    .container-main {
      // Ensures short content pages in IE have sidebars that extend beneath the left nav
      min-height: 600px;
    }
  }
}

.separator {
  border-top: 1px solid rgba(0, 0, 0, 0.15);
}

.breadcrumb {
  margin-bottom: 0;
}

.empty-project {
  margin: 10px auto;
  max-width: 500px;
  padding: 30px;
  // Make sure icons are the same size so text aligns.
  .fa {
    width: 16px;
    text-align: center;
  }
  dd {
    margin-left: 20px;
    margin-bottom: 10px;
  }
}

.empty-project-list {
  .text-center;
  margin: @grid-gutter-width auto;
  max-width: 600px;
  padding: 0 (@grid-gutter-width / 2);
  .btn {
    margin: 10px 0 20px;
  }
  @media (min-height: 500px) {
    margin-top: 150px;
  }
}


// Create App
// --------------------------------------------------

 label.checkbox {
  font-weight: normal;
}

// Make sure icons are the same size so headings align.
.add-to-project h1 .fa {
  width: 24px;
  text-align: center;
}

.create-from-template,
.create-from-image {
  .template-name {
    text-align: right;
    span.fa {
      font-size: 40px;
    }
    @media (min-width: @screen-sm-min) {
      span.fa {
        font-size: 100px;
      }
    }
  }
  span.fa.visible-xs-inline {
    margin-right: 10px;
  }
  .flow {
    .separator;
    display: table;
    margin-top: @grid-gutter-width;
    width: 100%;
    > .flow-block {
      display: inline-block;
      &.right {
        font-size: @font-size-small;
        font-weight: normal;
      }
      .action {
          font-size: @font-size-small;
          font-weight: normal;
          // &:extend(.action-inline);
        }
      > ul.list-inline {
        margin-bottom: 0;
        > li {
          font-size: @font-size-small;
          text-align: left;
        }
      }
    }
  }
  .first-section .flow {
    margin-top: (@grid-gutter-width / 2);
    border-top: 0;
  }
  .template-options {
    line-height: 1.5;
    .list-unstyled {
      .options {
        margin-bottom: 12px;
      }
      .help-block {
        margin: 0 0 5px 2px;
      }
    }
    .form-group {
      width: 100%;
      max-width: 600px;
    }
    .help-block {
      margin-bottom: 5px;
    }
  }
}

.tag {
  text-transform: uppercase;
  margin-right: 10px;
}

.catalog {
  .flex-display(@display: flex);

  // Stack at mobile screen sizes
  .flex-direction(@direction: column);

  // Arrange in columns >767px
  @media (min-width: @screen-sm-min) {
    .flex-direction(@direction: row);
    .flex-wrap(@wrap: wrap);
    .justify-content(@justify: flex-start);
    .tile-template, .tile-image {
      .flex(@columns: 1 0 auto);
      min-width: 150px;
      max-width: 325px;
      margin-right: (@grid-gutter-width / 2);
    }
  }
}

@media (min-width: 767px) {
  .create-from-template,
  .create-from-image {
    .flow > .flow-block {
      display: table-cell;
      &.right {
        // float: right;
        text-align: right;
      }
    }
    .form-group {
      // Show name/value fields like labels and env vars side by side at wide screen sizes.
      // Align text fields with read-only values.
      width: 44%;
      .form-control {
        width: 100%;
      }
    }
  }
}

.label-list li,
.env-variable-list li {
  &:first-child {
    padding: 6px 0 0;
  }
  .key,
  .value {
    display: inline-block;
    margin: 0;
    width: 44%;
  }
  .key {
    margin-left: 2px;
  }
  .btn {
    vertical-align: top;
  }
}

.label + .label {
  margin-left: 3px;
}

// Misc
// --------------------------------------------------
.action-inline {
  margin-left: @action-link-inline-margin;
  font-size: @font-size-small;
  i.pficon, i.fa {
    color: @btn-default-color;
    margin-right: 5px;
  }
}

label.required:before {
  content: '*';
  position: absolute;
  left: 10px;
}

.btn-xs {
  padding: 0 4px;
}
.btn-lg, .btn-group-lg > .btn {
  line-height: 1.334; // needed to make same height as inputs 
}

code {
  white-space: normal;
}

// Fix to override the Firefox 40+ behavior to add text-decoration
// No other browser does this.
abbr[data-original-title], abbr[title] {
  text-decoration: none;
}

.dl-horizontal {
  &.left {
    dt {
      text-align: left;
    }
  }
  &.indent {
    margin-left: (@grid-gutter-width / 2); // 20px
  }
  dd {
    &:extend(.clearfix all); // Including this here because it's not being set even though it's in /bootstrap/less/type.less dunno why?
  }
}

.table-responsive {
  overflow-x: auto; // remove when we update to latest patternfly with twbs 3.3.4
}

.table-events {
  background-color: #fff;
  > tbody {
    + tbody {
      border-top-width: 1px;
    }
  }
  tr {
    @media (min-width: @screen-md-min) {
      td.event-time {
        white-space: nowrap;
      }
    }
  }
}
@media (max-width: @screen-xs-max) {
  .table-events {
    thead, tbody, th, td, tr {
      display: block;
    }
    thead tr {
      /* Hide table headers (but not display: none;, for accessibility) */
      .sr-only();
    }
    > tbody {
      > tr {
        > td {
           /* Behave like a row */
          border: none;
          border-bottom: 1px solid #eee;
          padding: 3px 6px 2px 35%;
          position: relative;
          &:last-child {
            border-bottom: none;
          }
          &:before {
            /* Act as mobile table header */
            content: attr(data-title);
            position: absolute;
            top: 3px;
            left: 6px;
            width: 35%; 
            padding-right: 10px; 
            white-space: nowrap;
          }
        }
      }
    }
  }
}

.gutter-top-bottom {
  padding: @grid-gutter-width / 2 0;
  &.gutter-top-bottom-2x {
    padding: @grid-gutter-width 0;
  }
}
.gutter-top {
  padding-top: @grid-gutter-width / 2;
  &.gutter-top-2x {
    padding-top: @grid-gutter-width;
  }
}
.gutter-bottom {
  padding-bottom: @grid-gutter-width / 2;
  &.gutter-bottom-2x {
    padding-bottom: @grid-gutter-width;
  }
}

select:invalid {
    box-shadow: none;
}

.truncate {
  overflow: hidden;
  text-overflow: ellipsis;
  white-space: nowrap;
}

.break-word {
  word-break: break-all; // Firefox
  word-break: break-word; // Webkit and Microsoft
}

.nowrap {
  white-space: nowrap;
}

.well > {
  h1, h2, h3, h4, h5 {
    &:first-child {
      margin: 5px 0 15px;
    }
  }
}

.spinner.spinner-xs { // set height & width to 12px so that FF displays correctly
  height: 12px;
  width: 12px;
}

.attention-message {
  background-color: lighten(@brand-primary, 20%);
  border: 1px solid darken(@brand-primary, 10%);
  position: absolute;
  top: 20%;
  left: 50%;
  transform: translate(-50%, -50%);
  padding: 1em 1em 2em;
  min-width: 85%;
  h1,p {
    text-align: center;
  }
}

.learn-more-block {
  display: block;
  font-size: @font-size-small;
  font-weight: normal;
}

.short-id {
  background-color: #f1f1f1;
  color: #666;
}
.input-number {
  width: 60px;
}

.action-button {
  color: @gray-light;
  cursor: pointer;
  &:hover {
    color: #000;
  }
}

.modal-project-delete {
  background-color: @gray-lighter;
  h1 {
    font-size: 21px;
    font-weight: 500;
    margin-bottom: 20px;
  }
  p {
    font-size: @font-size-large + 1;
  }
}<|MERGE_RESOLUTION|>--- conflicted
+++ resolved
@@ -38,19 +38,6 @@
   }
   .navbar-pf {
     background: @navbar-os-bg-color;
-<<<<<<< HEAD
-    .navbar-header {
-      .navbar-brand {
-        .brand-logo {
-          background: url('@{image-path}/logo-enterprise-thin.svg');
-          background-repeat: no-repeat;
-          width: 193px;
-          height: 10px;
-        }
-      }
-    }
-=======
->>>>>>> cb4fa192
     .navbar-nav li {
       > a {
         border: 0;
@@ -80,9 +67,9 @@
   }
 }
 #header-logo {
-  background: url('@{image-path}/logo-origin-thin.svg');
+  background: url('@{image-path}/logo-enterprise-thin.svg');
   background-repeat: no-repeat;
-  width: 160px;
+  width: 193px;
   height: 10px;
 }
 
