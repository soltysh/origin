--- conflicted
+++ resolved
@@ -138,19 +138,13 @@
         case "start-build":
           return "http://docs.openshift.com/enterprise/3.1/dev_guide/builds.html#starting-a-build";
         case "deployment-operations":
-<<<<<<< HEAD
           return "http://docs.openshift.com/enterprise/3.1/cli_reference/basic_cli_operations.html#build-and-deployment-cli-operations";
+        case "route-types":
+          return "https://docs.openshift.com/enterprise/3.1/architecture/core_concepts/routes.html#route-types";
+        case "persistent_volumes":
+          return "https://docs.openshift.com/enterprise/3.1/dev_guide/persistent_volumes.html";
         default:
-          return "http://docs.openshift.com/enterprise/3.1/welcome/index.html";
-=======
-          return "http://docs.openshift.com/enterprise/latest/cli_reference/basic_cli_operations.html#build-and-deployment-cli-operations";
-        case "route-types":
-          return "https://docs.openshift.com/enterprise/latest/architecture/core_concepts/routes.html#route-types";
-        case "persistent_volumes":
-          return "https://docs.openshift.com/enterprise/latest/dev_guide/persistent_volumes.html";
-        default:
-          return "https://docs.openshift.com/enterprise/latest/welcome/index.html";
->>>>>>> f7429b25
+          return "https://docs.openshift.com/enterprise/3.1/welcome/index.html";
       }
     };
   })
