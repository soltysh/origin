--- conflicted
+++ resolved
@@ -39,22 +39,14 @@
           <span class="icon-bar"></span>
         </button>
         <a class="navbar-brand" id="openshift-logo" href="./">
-<<<<<<< HEAD
-          <img src="images/logo-enterprise-thin.svg" alt="OpenShift Origin">
-=======
           <div class="brand-logo"></div>
->>>>>>> 5802c03d
         </a>
       </div>
       <div class="collapse navbar-collapse navbar-collapse-1">  
         <ul class="nav navbar-nav navbar-utility">
           <li>
-<<<<<<< HEAD
-            <a href="http://docs.openshift.com/enterprise/3.0/welcome/index.html">Documentation</a>
-=======
-            <a href="http://docs.openshift.org/latest/welcome/index.html">
+            <a href="http://docs.openshift.com/enterprise/3.0/welcome/index.html">
             <span class="fa fa-files-o fa-fw"></span> Documentation</a>
->>>>>>> 5802c03d
           </li>
           <li class="dropdown" ng-if="user">
             <a href="#" class="dropdown-toggle" data-toggle="dropdown">
