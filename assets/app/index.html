<!doctype html>
<html class="no-js">
  <head>
    <meta charset="utf-8">
    <base href="/">
    <title>OpenShift Web Console</title>
    <meta name="description" content="">
    <meta name="viewport" content="width=device-width, initial-scale=1">
    <link rel="icon" type="image/png" href="images/favicon.png" />
    <link rel="icon" type="image/x-icon" href="images/favicon.ico"/>
    <link rel="apple-touch-icon-precomposed" sizes="144x144" href="images/apple-touch-icon-precomposed.png">
    <meta name="application-name" content="OpenShift">
    <meta name="msapplication-TileColor" content="#000000">
    <meta name="msapplication-TileImage" content="images/mstile-144x144.png">
    <!-- build:css(.) styles/vendor.css -->
    <!-- bower:css -->
    <link rel="stylesheet" href="bower_components/messenger/build/css/messenger-theme-flat.css" />
    <link rel="stylesheet" href="bower_components/kubernetes-label-selector/labelFilter.css" />
    <link rel="stylesheet" href="bower_components/layout.attrs/dist/layout.attrs.css" />
    <!-- endbower -->
    <!-- endbuild -->
    <!-- build:css(.tmp) styles/main.css -->
    <link rel="stylesheet" type="text/css" href="styles/main.css">
    <!-- endbuild -->
    <link rel="stylesheet" type="text/css" href="styles/extensions.css">
     <style type="text/css">


    </style>
  </head>
<body class="console-os">
    <!-- Add your site or application content here -->
    <nav class="navbar navbar-default navbar-pf" role="navigation">
      <div class="navbar-header">
        <button type="button" class="navbar-toggle" data-toggle="collapse" data-target=".navbar-collapse-1">
          <span class="sr-only">Toggle navigation</span>
          <span class="icon-bar"></span>
          <span class="icon-bar"></span>
          <span class="icon-bar"></span>
        </button>
        <a class="navbar-brand" id="openshift-logo" href="./">
<<<<<<< HEAD
          <img src="images/logo-enterprise-thin.svg" alt="OpenShift Origin">
=======
          <div class="brand-logo"></div>
>>>>>>> dcbe3f4a
        </a>
      </div>
      <div class="collapse navbar-collapse navbar-collapse-1">  
        <ul class="nav navbar-nav navbar-utility">
          <li>
            <a href="http://docs.openshift.com/enterprise/3.0/welcome/index.html">
            <span class="fa fa-files-o fa-fw"></span> Documentation</a>
          </li>
          <li class="dropdown" ng-if="user">
            <a href="#" class="dropdown-toggle" data-toggle="dropdown">
              <span class="pficon pficon-user"></span>
              <span class="username">{{user.fullName || user.metadata.name}}</span> <b class="caret"></b>
            </a>
            <ul class="dropdown-menu">
              <!--
              <li>
                <a href="#">Account</a>
              </li>
              <li>
                <a href="#">Settings</a>
              </li>
              <li class="divider"></li>
              -->
              <li>
                <a href="logout">Log out</a>
              </li>
            </ul>
          </li>
        </ul>
      </div>
    </nav>

    <div ng-view id="content-wrap"></div>

    <noscript class="attention-message"><h1>To use OpenShift, please enable JavaScript.</h1></noscript>

    <script src="config.js"></script>

    <!-- build:js(.) scripts/oldieshim.js -->
    <!--[if lt IE 9]>
    <script src="bower_components/es5-shim/es5-shim.js"></script>
    <script src="bower_components/json3/lib/json3.js"></script>
    <![endif]-->
    <!-- endbuild -->

    <!-- build:js(.) scripts/vendor.js -->
    <script src="bower_components/es5-dom-shim/__COMPILE/a.js"></script>
    <!-- bower:js -->
    <script src="bower_components/jquery/dist/jquery.js"></script>
    <script src="bower_components/angular/angular.js"></script>
    <script src="bower_components/angular-resource/angular-resource.js"></script>
    <script src="bower_components/angular-cookies/angular-cookies.js"></script>
    <script src="bower_components/angular-sanitize/angular-sanitize.js"></script>
    <script src="bower_components/angular-animate/angular-animate.js"></script>
    <script src="bower_components/angular-touch/angular-touch.js"></script>
    <script src="bower_components/angular-route/angular-route.js"></script>
    <script src="bower_components/angular-bootstrap/ui-bootstrap-tpls.js"></script>
    <script src="bower_components/uri.js/src/URI.js"></script>
    <script src="bower_components/uri.js/src/URITemplate.js"></script>
    <script src="bower_components/uri.js/src/jquery.URI.js"></script>
    <script src="bower_components/uri.js/src/URI.fragmentURI.js"></script>
    <script src="bower_components/moment/moment.js"></script>
    <script src="bower_components/patternfly/components/bootstrap/dist/js/bootstrap.js"></script>
    <script src="bower_components/patternfly/components/bootstrap-select/bootstrap-select.js"></script>
    <script src="bower_components/js-logger/src/logger.js"></script>
    <script src="bower_components/hawtio-core/hawtio-core.js"></script>
    <script src="bower_components/lodash/lodash.js"></script>
    <script src="bower_components/hawtio-core-navigation/dist/hawtio-core-navigation.js"></script>
    <script src="bower_components/hawtio-extension-service/dist/hawtio-extension-service.js"></script>
    <script src="bower_components/sifter/sifter.js"></script>
    <script src="bower_components/microplugin/src/microplugin.js"></script>
    <script src="bower_components/selectize/dist/js/selectize.js"></script>
    <script src="bower_components/zeroclipboard/dist/ZeroClipboard.js"></script>
    <script src="bower_components/messenger/build/js/messenger.js"></script>
    <script src="bower_components/messenger/build/js/messenger-theme-flat.js"></script>
    <script src="bower_components/kubernetes-label-selector/labelSelector.js"></script>
    <script src="bower_components/kubernetes-label-selector/labelFilter.js"></script>
    <script src="bower_components/kubernetes-object-describer/dist/object-describer.js"></script>
    <script src="bower_components/openshift-object-describer/dist/object-describer.js"></script>
    <!-- endbower -->
    <!-- endbuild -->

        <!-- build:js({.tmp,app}) scripts/scripts.js -->
        <script src="scripts/app.js"></script>
        <script src="scripts/services/logger.js"></script>
        <script src="scripts/services/ws.js"></script>
        <script src="scripts/services/userstore.js"></script>
        <script src="scripts/services/auth.js"></script>
        <script src="scripts/services/data.js"></script>
        <script src="scripts/services/project.js"></script>
        <script src="scripts/services/applicationGenerator.js"></script>
        <script src="scripts/services/alertMessage.js"></script>
        <script src="scripts/services/login.js"></script>
        <script src="scripts/services/logout.js"></script>
        <script src="scripts/services/navigate.js"></script>
        <script src="scripts/services/nameGenerator.js"></script>
        <script src="scripts/services/tasks.js"></script>
        <script src="scripts/services/notification.js"></script>
        <script src="scripts/services/imageStreamResolver.js"></script>
        <script src="scripts/services/util.js"></script>
        <script src="scripts/controllers/projects.js"></script>
        <script src="scripts/controllers/project.js"></script>
        <script src="scripts/controllers/pods.js"></script>
        <script src="scripts/controllers/overview.js"></script>
        <script src="scripts/controllers/settings.js"></script>
        <script src="scripts/controllers/builds.js"></script>
        <script src="scripts/controllers/images.js"></script>
        <script src="scripts/controllers/deployments.js"></script>
        <script src="scripts/controllers/services.js"></script>
        <script src="scripts/controllers/create/createFromImage.js"></script>
        <script src="scripts/controllers/newfromtemplate.js"></script>
        <script src="scripts/controllers/labels.js"></script>
        <script src="scripts/controllers/tasks.js"></script>
        <script src="scripts/controllers/events.js"></script>
        <script src="scripts/controllers/util/oauth.js"></script>
        <script src="scripts/controllers/util/error.js"></script>
        <script src="scripts/controllers/util/logout.js"></script>
        <script src="scripts/controllers/catalog/images.js"></script>
        <script src="scripts/controllers/create.js"></script>
        <script src="scripts/controllers/createProject.js"></script>
        <script src="scripts/controllers/modals/deleteModal.js"></script>
        <script src="scripts/directives/date.js"></script>
        <script src="scripts/directives/oscFileInput.js"></script>
        <script src="scripts/directives/oscFormSection.js"></script>
        <script src="scripts/directives/oscGitLink.js"></script>
        <script src="scripts/directives/oscImageSummary.js"></script>
        <script src="scripts/directives/oscKeyValues.js"></script>
        <script src="scripts/directives/oscRouting.js"></script>
        <script src="scripts/directives/resources.js"></script>
        <script src="scripts/directives/nav.js"></script>
        <script src="scripts/directives/alerts.js"></script>
        <script src="scripts/directives/popups.js"></script>
        <script src="scripts/directives/util.js"></script>
        <script src="scripts/directives/labels.js"></script>
        <script src="scripts/directives/templateopt.js"></script>
        <script src="scripts/directives/tasks.js"></script>
        <script src="scripts/directives/truncate.js"></script>
        <script src="scripts/directives/catalog.js"></script>
        <script src="scripts/directives/oscObjectDescriber.js"></script>
        <script src="scripts/filters/date.js"></script>
        <script src="scripts/filters/resources.js"></script>
        <script src="scripts/filters/util.js"></script>
        <script src="scripts/extensions/javaLink.js"></script>
        <!-- endbuild -->

    <!-- Load any extensions last. -->
    <script src="scripts/extensions.js"></script>

</body>
</html><|MERGE_RESOLUTION|>--- conflicted
+++ resolved
@@ -39,11 +39,7 @@
           <span class="icon-bar"></span>
         </button>
         <a class="navbar-brand" id="openshift-logo" href="./">
-<<<<<<< HEAD
-          <img src="images/logo-enterprise-thin.svg" alt="OpenShift Origin">
-=======
           <div class="brand-logo"></div>
->>>>>>> dcbe3f4a
         </a>
       </div>
       <div class="collapse navbar-collapse navbar-collapse-1">  
