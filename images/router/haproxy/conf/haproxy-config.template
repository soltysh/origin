{{/*
    haproxy-config.cfg: contains the main config with helper backends that are used to terminate
    					encryption before finally sending to a host_be which is the backend that is the final
    					backend for a route and contains all the endpoints for the service
*/}}
{{- define "/var/lib/haproxy/conf/haproxy.config" }}
{{- $workingDir := .WorkingDir }}
{{- $defaultDestinationCA := .DefaultDestinationCA }}
{{- $router_ip_v4_v6_mode := env "ROUTER_IP_V4_V6_MODE" "v4" }}


{{- /* A bunch of regular expressions.  Each should be wrapped in (?:) so that it is safe to include bare */}}
{{- /* quadPattern: Match a quad in an IP address; e.g. 123 */}}
{{- $quadPattern := `(?:[0-9]|[1-9][0-9]|1[0-9]{2}|2[0-4][0-9]|25[0-5])` -}}

{{- /* ipPattern: Match an IPv4 address; e.g. 192.168.21.23 */}}
{{- $ipPattern := printf `(?:%s\.%s\.%s\.%s)` $quadPattern $quadPattern $quadPattern $quadPattern -}}

{{- /* cidrPattern: Match an IP and network size in CIDR form; e.g. 192.168.21.23/24 */}}
{{- $cidrPattern := printf `(?:%s(?:/(?:[0-9]|[1-2][0-9]|3[0-2]))?)` $ipPattern -}}

{{- /* cidrListPattern: Match a space separated list of CIDRs; e.g. 192.168.21.23/24 192.10.2.12 */}}
{{- $cidrListPattern := printf `(?:%s(?: +%s)*)` $cidrPattern $cidrPattern -}}

{{- /* cookie name pattern: */}}
{{- $cookieNamePattern := `[a-zA-Z0-9_-]+` -}}

{{- $timeSpecPattern := `[1-9][0-9]*(us|ms|s|m|h|d)?` }}

{{- /* hsts header in response: */}}
{{- $hstsOptionalTokenPattern := `(?:includeSubDomains|preload)` }}
{{- $hstsPattern := printf `(?:%[1]s[;])*max-age=(?:\d+|"\d+")(?:[;]%[1]s)*`  $hstsOptionalTokenPattern -}}

global
  maxconn {{env "ROUTER_MAX_CONNECTIONS" "20000"}}

  daemon
{{- with (env "ROUTER_SYSLOG_ADDRESS") }}
  log {{.}} {{env "ROUTER_LOG_FACILITY" "local1"}} {{env "ROUTER_LOG_LEVEL" "warning"}}
{{- end}}
  ca-base /etc/ssl
  crt-base /etc/ssl
  stats socket /var/lib/haproxy/run/haproxy.sock mode 600 level admin expose-fd listeners
  stats timeout 2m

  # Increase the default request size to be comparable to modern cloud load balancers (ALB: 64kb), affects
  # total memory use when large numbers of connections are open.
  tune.maxrewrite 8192
  tune.bufsize 32768

  # Prevent vulnerability to POODLE attacks
  ssl-default-bind-options no-sslv3

# The default cipher suite can be selected from the three sets recommended by https://wiki.mozilla.org/Security/Server_Side_TLS,
# or the user can provide one using the ROUTER_CIPHERS environment variable.
# By default when a cipher set is not provided, intermediate is used.
{{- if eq (env "ROUTER_CIPHERS" "intermediate") "modern" }}
  # Modern cipher suite (no legacy browser support) from https://wiki.mozilla.org/Security/Server_Side_TLS
  tune.ssl.default-dh-param 2048
  ssl-default-bind-ciphers ECDHE-ECDSA-AES256-GCM-SHA384:ECDHE-RSA-AES256-GCM-SHA384:ECDHE-ECDSA-CHACHA20-POLY1305:ECDHE-RSA-CHACHA20-POLY1305:ECDHE-ECDSA-AES128-GCM-SHA256:ECDHE-RSA-AES128-GCM-SHA256:ECDHE-ECDSA-AES256-SHA384:ECDHE-RSA-AES256-SHA384:ECDHE-ECDSA-AES128-SHA256:ECDHE-RSA-AES128-SHA256
{{ else }}

  {{- if eq (env "ROUTER_CIPHERS" "intermediate") "intermediate" }}
  # Intermediate cipher suite (default) from https://wiki.mozilla.org/Security/Server_Side_TLS
  tune.ssl.default-dh-param 2048
  ssl-default-bind-ciphers ECDHE-ECDSA-CHACHA20-POLY1305:ECDHE-RSA-CHACHA20-POLY1305:ECDHE-ECDSA-AES128-GCM-SHA256:ECDHE-RSA-AES128-GCM-SHA256:ECDHE-ECDSA-AES256-GCM-SHA384:ECDHE-RSA-AES256-GCM-SHA384:DHE-RSA-AES128-GCM-SHA256:DHE-RSA-AES256-GCM-SHA384:ECDHE-ECDSA-AES128-SHA256:ECDHE-RSA-AES128-SHA256:ECDHE-ECDSA-AES128-SHA:ECDHE-RSA-AES256-SHA384:ECDHE-RSA-AES128-SHA:ECDHE-ECDSA-AES256-SHA384:ECDHE-ECDSA-AES256-SHA:ECDHE-RSA-AES256-SHA:DHE-RSA-AES128-SHA256:DHE-RSA-AES128-SHA:DHE-RSA-AES256-SHA256:DHE-RSA-AES256-SHA:ECDHE-ECDSA-DES-CBC3-SHA:ECDHE-RSA-DES-CBC3-SHA:EDH-RSA-DES-CBC3-SHA:AES128-GCM-SHA256:AES256-GCM-SHA384:AES128-SHA256:AES256-SHA256:AES128-SHA:AES256-SHA:DES-CBC3-SHA:!DSS
  {{ else }}

    {{- if eq (env "ROUTER_CIPHERS" "intermediate") "old" }}

  # Old cipher suite (maximum compatibility but insecure) from https://wiki.mozilla.org/Security/Server_Side_TLS
  tune.ssl.default-dh-param 1024
  ssl-default-bind-ciphers ECDHE-ECDSA-CHACHA20-POLY1305:ECDHE-RSA-CHACHA20-POLY1305:ECDHE-RSA-AES128-GCM-SHA256:ECDHE-ECDSA-AES128-GCM-SHA256:ECDHE-RSA-AES256-GCM-SHA384:ECDHE-ECDSA-AES256-GCM-SHA384:DHE-RSA-AES128-GCM-SHA256:DHE-DSS-AES128-GCM-SHA256:kEDH+AESGCM:ECDHE-RSA-AES128-SHA256:ECDHE-ECDSA-AES128-SHA256:ECDHE-RSA-AES128-SHA:ECDHE-ECDSA-AES128-SHA:ECDHE-RSA-AES256-SHA384:ECDHE-ECDSA-AES256-SHA384:ECDHE-RSA-AES256-SHA:ECDHE-ECDSA-AES256-SHA:DHE-RSA-AES128-SHA256:DHE-RSA-AES128-SHA:DHE-DSS-AES128-SHA256:DHE-RSA-AES256-SHA256:DHE-DSS-AES256-SHA:DHE-RSA-AES256-SHA:ECDHE-RSA-DES-CBC3-SHA:ECDHE-ECDSA-DES-CBC3-SHA:EDH-RSA-DES-CBC3-SHA:AES128-GCM-SHA256:AES256-GCM-SHA384:AES128-SHA256:AES256-SHA256:AES128-SHA:AES256-SHA:AES:DES-CBC3-SHA:HIGH:SEED:!aNULL:!eNULL:!EXPORT:!DES:!RC4:!MD5:!PSK:!RSAPSK:!aDH:!aECDH:!EDH-DSS-DES-CBC3-SHA:!KRB5-DES-CBC3-SHA:!SRP

    {{- else }}
  # user provided list of ciphers (Colon separated list as seen above)
  # the env default is not used here since we can't get here with empty ROUTER_CIPHERS
  tune.ssl.default-dh-param 2048
  ssl-default-bind-ciphers {{env "ROUTER_CIPHERS" "ECDHE-ECDSA-CHACHA20-POLY1305"}}
    {{- end }}
  {{- end }}
{{- end }}

defaults
  maxconn {{env "ROUTER_MAX_CONNECTIONS" "20000"}}

  # Add x-forwarded-for header.
{{- if ne (env "ROUTER_SYSLOG_ADDRESS") "" }}
  {{- if ne (env "ROUTER_SYSLOG_FORMAT") "" }}
  log-format {{env "ROUTER_SYSLOG_FORMAT"}}
  {{- else }}
  option httplog
  {{- end }}
  log global
{{- end }}

  # To configure custom default errors, you can either uncomment the
  # line below (server ... 127.0.0.1:8080) and point it to your custom
  # backend service or alternatively, you can send a custom 503 error.
  #
  # server openshift_backend 127.0.0.1:8080
  errorfile 503 /var/lib/haproxy/conf/error-page-503.http

  timeout connect {{firstMatch $timeSpecPattern (env "ROUTER_DEFAULT_CONNECT_TIMEOUT") "5s"}}
  timeout client {{firstMatch $timeSpecPattern (env "ROUTER_DEFAULT_CLIENT_TIMEOUT") "30s"}}
  timeout client-fin {{firstMatch $timeSpecPattern (env "ROUTER_CLIENT_FIN_TIMEOUT") "1s"}}
  timeout server {{firstMatch $timeSpecPattern (env "ROUTER_DEFAULT_SERVER_TIMEOUT") "30s"}}
  timeout server-fin {{firstMatch $timeSpecPattern (env "ROUTER_DEFAULT_SERVER_FIN_TIMEOUT") "1s"}}
  timeout http-request {{firstMatch $timeSpecPattern (env "ROUTER_SLOWLORIS_TIMEOUT") "10s" }}
  timeout http-keep-alive {{firstMatch $timeSpecPattern (env "ROUTER_SLOWLORIS_HTTP_KEEPALIVE") "300s" }}

  # Long timeout for WebSocket connections.
  timeout tunnel {{firstMatch $timeSpecPattern (env "ROUTER_DEFAULT_TUNNEL_TIMEOUT") "1h" }}

{{- if isTrue (env "ROUTER_ENABLE_COMPRESSION") }}
  compression algo gzip
  compression type {{env "ROUTER_COMPRESSION_MIME" "text/html text/plain text/css"}}
{{- end }}

{{ if (gt .StatsPort -1) }}
listen stats
  bind :{{if (gt .StatsPort 0)}}{{.StatsPort}}{{else}}1936{{end}}
  mode http
  # Health check monitoring uri.
  monitor-uri /healthz

{{- if and (and (ne .StatsUser "") (ne .StatsPassword "")) (gt .StatsPort 0) }}
  # Add your custom health check monitoring failure condition here.
  # monitor fail if <condition>
  stats enable
  stats hide-version
  stats realm Haproxy\ Statistics
  stats uri /
  stats auth {{.StatsUser}}:{{.StatsPassword}}
{{- end }}
{{- end }}

{{ if .BindPorts -}}
frontend public
    {{ if eq "v4v6" $router_ip_v4_v6_mode }}
  bind :::{{env "ROUTER_SERVICE_HTTP_PORT" "80"}} v4v6
    {{- else if eq "v6" $router_ip_v4_v6_mode }}
  bind :::{{env "ROUTER_SERVICE_HTTP_PORT" "80"}} v6only
    {{- else }}
  bind :{{env "ROUTER_SERVICE_HTTP_PORT" "80"}}
    {{- end }}
    {{- if isTrue (env "ROUTER_USE_PROXY_PROTOCOL") }} accept-proxy{{ end }}
  mode http
  tcp-request inspect-delay 5s
  tcp-request content accept if HTTP

  {{- if (eq .StatsPort -1) }}
  monitor-uri /_______internal_router_healthz
  {{- end }}

  # Strip off Proxy headers to prevent HTTpoxy (https://httpoxy.org/)
  http-request del-header Proxy

  # DNS labels are case insensitive (RFC 4343), we need to convert the hostname into lowercase
  # before matching, or any requests containing uppercase characters will never match.
  http-request set-header Host %[req.hdr(Host),lower]

  # check if we need to redirect/force using https.
  acl secure_redirect base,map_reg(/var/lib/haproxy/conf/os_route_http_redirect.map) -m found
  redirect scheme https if secure_redirect

  use_backend %[base,map_reg(/var/lib/haproxy/conf/os_http_be.map)]

  default_backend openshift_default

# public ssl accepts all connections and isn't checking certificates yet certificates to use will be
# determined by the next backend in the chain which may be an app backend (passthrough termination) or a backend
# that terminates encryption in this router (edge)
frontend public_ssl
    {{- if ne (env "ROUTER_SYSLOG_ADDRESS") ""}}
  option tcplog
    {{- end }}
    {{ if eq "v4v6" $router_ip_v4_v6_mode }}
  bind :::{{env "ROUTER_SERVICE_HTTPS_PORT" "443"}} v4v6
    {{- else if eq "v6" $router_ip_v4_v6_mode }}
  bind :::{{env "ROUTER_SERVICE_HTTPS_PORT" "443"}} v6only
    {{- else }}
  bind :{{env "ROUTER_SERVICE_HTTPS_PORT" "443"}}
    {{- end }}
    {{- if isTrue (env "ROUTER_USE_PROXY_PROTOCOL") }} accept-proxy{{ end }}
  tcp-request  inspect-delay 5s
  tcp-request content accept if { req_ssl_hello_type 1 }

  # if the connection is SNI and the route is a passthrough don't use the termination backend, just use the tcp backend
  # for the SNI case, we also need to compare it in case-insensitive mode (by converting it to lowercase) as RFC 4343 says
  acl sni req.ssl_sni -m found
  acl sni_passthrough req.ssl_sni,lower,map_reg(/var/lib/haproxy/conf/os_sni_passthrough.map) -m found
  use_backend be_tcp:%[req.ssl_sni,lower,map_reg(/var/lib/haproxy/conf/os_tcp_be.map)] if sni sni_passthrough

  # if the route is SNI and NOT passthrough enter the termination flow
  use_backend be_sni if sni

  # non SNI requests should enter a default termination backend rather than the custom cert SNI backend since it
  # will not be able to match a cert to an SNI host
  default_backend be_no_sni

##########################################################################
# TLS SNI
#
# When using SNI we can terminate encryption with custom certificates.
# Certs will be stored in a directory and will be matched with the SNI host header
# which must exist in the CN of the certificate.  Certificates must be concatenated
# as a single file (handled by the plugin writer) per the haproxy documentation.
#
# Finally, check re-encryption settings and re-encrypt or just pass along the unencrypted
# traffic
##########################################################################
backend be_sni
  server fe_sni 127.0.0.1:{{env "ROUTER_SERVICE_SNI_PORT" "10444"}} weight 1 send-proxy

frontend fe_sni
  # terminate ssl on edge
  bind 127.0.0.1:{{env "ROUTER_SERVICE_SNI_PORT" "10444"}} ssl no-sslv3
    {{- if isTrue (env "ROUTER_STRICT_SNI") }} strict-sni {{ end }}
    {{- ""}} crt {{firstMatch ".+" .DefaultCertificate "/var/lib/haproxy/conf/default_pub_keys.pem"}}
    {{- ""}} crt-list /var/lib/haproxy/conf/cert_config.map accept-proxy
  mode http

  # Strip off Proxy headers to prevent HTTpoxy (https://httpoxy.org/)
  http-request del-header Proxy

  # DNS labels are case insensitive (RFC 4343), we need to convert the hostname into lowercase
  # before matching, or any requests containing uppercase characters will never match.
  http-request set-header Host %[req.hdr(Host),lower]

  # map to backend
  # Search from most specific to general path (host case).
  # Note: If no match, haproxy uses the default_backend, no other
  #       use_backend directives below this will be processed.
  use_backend %[base,map_reg(/var/lib/haproxy/conf/os_edge_reencrypt_be.map)]

  default_backend openshift_default

##########################################################################
# END TLS SNI
##########################################################################

##########################################################################
# TLS NO SNI
#
# When we don't have SNI the only thing we can try to do is terminate the encryption
# using our wild card certificate.  Once that is complete we can either re-encrypt
# the traffic or pass it on to the backends
##########################################################################
# backend for when sni does not exist, or ssl term needs to happen on the edge
backend be_no_sni
  server fe_no_sni 127.0.0.1:{{env "ROUTER_SERVICE_NO_SNI_PORT" "10443"}} weight 1 send-proxy

frontend fe_no_sni
  # terminate ssl on edge
  bind 127.0.0.1:{{env "ROUTER_SERVICE_NO_SNI_PORT" "10443"}} ssl no-sslv3 crt {{firstMatch ".+" .DefaultCertificate "/var/lib/haproxy/conf/default_pub_keys.pem"}} accept-proxy
  mode http

  # Strip off Proxy headers to prevent HTTpoxy (https://httpoxy.org/)
  http-request del-header Proxy

  # DNS labels are case insensitive (RFC 4343), we need to convert the hostname into lowercase
  # before matching, or any requests containing uppercase characters will never match.
  http-request set-header Host %[req.hdr(Host),lower]


  # map to backend
  # Search from most specific to general path (host case).
  # Note: If no match, haproxy uses the default_backend, no other
  #       use_backend directives below this will be processed.
  use_backend %[base,map_reg(/var/lib/haproxy/conf/os_edge_reencrypt_be.map)]

  default_backend openshift_default

##########################################################################
# END TLS NO SNI
##########################################################################

backend openshift_default
  mode http
  option forwardfor
  #option http-keep-alive
  option http-pretend-keepalive

##-------------- app level backends ----------------
{{/*
       1. If termination is not set: This is plain http -> http.  Create a be_http:<service> backend.
          Incoming http traffic is terminated and sent as http to the pods.

       2. If termination is type 'edge': This is https -> http.  Create a be_edge_http:<service> backend.
          Incoming https traffic is terminated and sent as http to the pods.

       3. If termination is type 'reencrypt': This is https -> https.  Create a be_secure:<service> backend.
          Incoming https traffic is terminated and then sent as https to the pods.

       4. If termination is type 'passthrough': This is https (or any SNI TLS connection) passthrough.
          Create a be_tcp:<service> backend.
          Incoming traffic is inspected to get the hostname from the SNI header, but then all traffic is
          passed through to the backend pod by just looking at the TCP headers.
*/}}
{{- range $cfgIdx, $cfg := .State }}
  {{- if matchValues (print $cfg.TLSTermination) "" "edge" "reencrypt" }}
    {{- if (eq $cfg.TLSTermination "") }}

# Plain http backend
backend be_http:{{$cfgIdx}}
    {{- else if (eq $cfg.TLSTermination "edge") }}

# Plain http backend but request is TLS, terminated at edge
backend be_edge_http:{{$cfgIdx}}
    {{ else if (eq $cfg.TLSTermination "reencrypt") }}

# Secure backend which requires re-encryption
backend be_secure:{{$cfgIdx}}
    {{- end }}{{/* end chceck for router type */}}
  mode http
  option redispatch
  option forwardfor

    {{- with $balanceAlgo := firstMatch "roundrobin|leastconn|source" (index $cfg.Annotations "haproxy.router.openshift.io/balance") (env "ROUTER_LOAD_BALANCE_ALGORITHM") }}
  balance {{ $balanceAlgo }}
    {{- else }}
  balance {{ if gt $cfg.ActiveServiceUnits 1 }}roundrobin{{ else }}leastconn{{ end }}
    {{- end }}
    {{- with $ip_whiteList := firstMatch $cidrListPattern (index $cfg.Annotations "haproxy.router.openshift.io/ip_whitelist") }}
  acl whitelist src {{ $ip_whiteList }}
  tcp-request content reject if !whitelist
    {{- end }}
    {{- with $value := firstMatch $timeSpecPattern (index $cfg.Annotations "haproxy.router.openshift.io/timeout")}}
  timeout server  {{$value}}
    {{- end }}

    {{- if isTrue (index $cfg.Annotations "haproxy.router.openshift.io/rate-limit-connections") }}
  stick-table type ip size 100k expire 30s store conn_cur,conn_rate(3s),http_req_rate(10s)
  tcp-request content track-sc2 src
      {{- if (isInteger (index $cfg.Annotations "haproxy.router.openshift.io/rate-limit-connections.concurrent-tcp")) }}
  tcp-request content reject if { src_conn_cur ge  {{ index $cfg.Annotations "haproxy.router.openshift.io/rate-limit-connections.concurrent-tcp" }} }
      {{- else }}
  # concurrent TCP connections not restricted
      {{- end }}

      {{- if (isInteger (index $cfg.Annotations "haproxy.router.openshift.io/rate-limit-connections.rate-tcp")) }}
  tcp-request content reject if { src_conn_rate ge {{ index $cfg.Annotations "haproxy.router.openshift.io/rate-limit-connections.rate-tcp" }} }
      {{- else }}
  #TCP connection rate not restricted
      {{- end }}

      {{- if (isInteger (index $cfg.Annotations "haproxy.router.openshift.io/rate-limit-connections.rate-http")) }}
  tcp-request content reject if { src_http_req_rate ge {{ index $cfg.Annotations "haproxy.router.openshift.io/rate-limit-connections.rate-http" }} }
      {{- else }}
  #HTTP request rate not restricted
      {{- end }}
    {{- end }}

  timeout check 5000ms
  http-request set-header X-Forwarded-Host %[req.hdr(host)]
  http-request set-header X-Forwarded-Port %[dst_port]
  http-request set-header X-Forwarded-Proto http if !{ ssl_fc }
  http-request set-header X-Forwarded-Proto https if { ssl_fc }
  {{- if matchPattern "(v4)?v6" $router_ip_v4_v6_mode }}
  # See the quoting rules in https://tools.ietf.org/html/rfc7239 for IPv6 addresses (v4 addresses get translated to v6 when in hybrid mode)
<<<<<<< HEAD
  http-request set-header Forwarded for=\"[%[src]]\";host=%[req.hdr(host)];proto=%[req.hdr(X-Forwarded-Proto)]
=======
  http-request add-header Forwarded for=\"[%[src]]\";host=%[req.hdr(host)];proto=%[req.hdr(X-Forwarded-Proto)]
>>>>>>> e5b9b2e6
  {{- else }}
  http-request add-header Forwarded for=%[src];host=%[req.hdr(host)];proto=%[req.hdr(X-Forwarded-Proto)]
  {{- end }}

  {{- if not (isTrue (index $cfg.Annotations "haproxy.router.openshift.io/disable_cookies")) }}
  cookie {{firstMatch $cookieNamePattern (index $cfg.Annotations "router.openshift.io/cookie_name") (env "ROUTER_COOKIE_NAME" "") $cfg.RoutingKeyName}} insert indirect nocache httponly
    {{- if and (matchValues (print $cfg.TLSTermination) "edge" "reencrypt") (ne $cfg.InsecureEdgeTerminationPolicy "Allow") }} secure
    {{- end }}
  {{- end }}{{/* end disable cookies check */}}

  {{- if matchValues (print $cfg.TLSTermination) "edge" "reencrypt" }}
    {{- with $hsts := firstMatch $hstsPattern (index $cfg.Annotations "haproxy.router.openshift.io/hsts_header") }}
  http-response set-header Strict-Transport-Security {{$hsts}}
    {{- end }}{{/* hsts header */}}
  {{- end }}{{/* is "edge" or "reencrypt" */}}

  {{- range $serviceUnitName, $weight := $cfg.ServiceUnitNames }}
    {{- if ne $weight 0 }}
      {{- with $serviceUnit := index $.ServiceUnits $serviceUnitName }}
        {{- range $idx, $endpoint := processEndpointsForAlias $cfg $serviceUnit (env "ROUTER_BACKEND_PROCESS_ENDPOINTS" "") }}
  server {{$endpoint.ID}} {{$endpoint.IP}}:{{$endpoint.Port}} cookie {{$endpoint.IdHash}} weight {{$weight}}
          {{- if (eq $cfg.TLSTermination "reencrypt") }} ssl
            {{- if $cfg.VerifyServiceHostname }} verifyhost {{ $serviceUnit.Hostname }}
            {{- end }}
            {{- if gt (len (index $cfg.Certificates (printf "%s_pod" $cfg.Host)).Contents) 0 }} verify required ca-file {{ $workingDir }}/cacerts/{{$cfgIdx}}.pem
            {{- else }}
              {{- if gt (len $defaultDestinationCA) 0 }} verify required ca-file {{ $defaultDestinationCA }}
              {{- else }} verify none
              {{- end }}
            {{- end }}

          {{- else if or (eq $cfg.TLSTermination "") (eq $cfg.TLSTermination "edge") }}
          {{- end }}{{/* end type specific options*/}}

            {{- if and (not $endpoint.NoHealthCheck) (gt $cfg.ActiveEndpoints 1) }} check inter {{firstMatch $timeSpecPattern (index $cfg.Annotations "router.openshift.io/haproxy.health.check.interval") (env "ROUTER_BACKEND_CHECK_INTERVAL") "5000ms"}}
            {{- end }}{{/* end else no health check */}}
            {{- with $podMaxConn := index $cfg.Annotations "haproxy.router.openshift.io/pod-concurrent-connections" }}
              {{- if (isInteger (index $cfg.Annotations "haproxy.router.openshift.io/pod-concurrent-connections")) }} maxconn {{$podMaxConn}} {{- end }}
            {{- end}}{{/* end pod-concurrent-connections annotation */}}

          {{- end }}{{/* end if cg.TLSTermination */}}
        {{- end }}{{/* end range processEndpointsForAlias */}}
      {{- end }}{{/* end get serviceUnit from its name */}}
  {{- end }}{{/* end range over serviceUnitNames */}}

  {{- end }}{{/* end if tls==edge/none/reencrypt */}}

  {{- if eq $cfg.TLSTermination "passthrough" }}

# Secure backend, pass through
backend be_tcp:{{$cfgIdx}}
{{- if ne (env "ROUTER_SYSLOG_ADDRESS") ""}}
  option tcplog
{{- end }}
    {{- with $balanceAlgo := firstMatch "roundrobin|leastconn|source" (index $cfg.Annotations "haproxy.router.openshift.io/balance") (env "ROUTER_LOAD_BALANCE_ALGORITHM") }}
  balance {{ $balanceAlgo }}
    {{- else }}
  balance {{ if gt $cfg.ActiveServiceUnits 1 }}roundrobin{{ else }}source{{ end }}
    {{- end }}
    {{- with $ip_whiteList := firstMatch $cidrListPattern (index $cfg.Annotations "haproxy.router.openshift.io/ip_whitelist") }}
  acl whitelist src {{$ip_whiteList}}
  tcp-request content reject if !whitelist
    {{- end }}
    {{- with $value := firstMatch $timeSpecPattern (index $cfg.Annotations "haproxy.router.openshift.io/timeout")}}
  timeout tunnel  {{$value}}
    {{- end }}

{{- if isTrue (index $cfg.Annotations "haproxy.router.openshift.io/rate-limit-connections") }}
  stick-table type ip size 100k expire 30s store conn_cur,conn_rate(3s),http_req_rate(10s)
  tcp-request content track-sc2 src
  {{- if (isInteger (index $cfg.Annotations "haproxy.router.openshift.io/rate-limit-connections.concurrent-tcp")) }}
  tcp-request content reject if { src_conn_cur ge  {{ index $cfg.Annotations "haproxy.router.openshift.io/rate-limit-connections.concurrent-tcp" }} }
  {{- else }}
  # concurrent TCP connections not restricted
  {{- end }}

  {{- if (isInteger (index $cfg.Annotations "haproxy.router.openshift.io/rate-limit-connections.rate-tcp")) }}
  tcp-request content reject if { src_conn_rate ge {{ index $cfg.Annotations "haproxy.router.openshift.io/rate-limit-connections.rate-tcp" }} }
  {{- else }}
  #TCP connection rate not restricted
  {{- end }}
{{- end }}

  hash-type consistent
  timeout check 5000ms
    {{- range $serviceUnitName, $weight := $cfg.ServiceUnitNames }}
      {{- if ne $weight 0 }}
        {{- with $serviceUnit := index $.ServiceUnits $serviceUnitName }}
          {{- range $idx, $endpoint := processEndpointsForAlias $cfg $serviceUnit (env "ROUTER_BACKEND_PROCESS_ENDPOINTS" "") }}
  server {{$endpoint.ID}} {{$endpoint.IP}}:{{$endpoint.Port}} weight {{$weight}}
            {{- if and (not $endpoint.NoHealthCheck) (gt $cfg.ActiveEndpoints 1) }} check inter {{firstMatch $timeSpecPattern (index $cfg.Annotations "router.openshift.io/haproxy.health.check.interval") (env "ROUTER_BACKEND_CHECK_INTERVAL") "5000ms"}}
            {{- end }}{{/* end else no health check */}}
            {{- with $podMaxConn := index $cfg.Annotations "haproxy.router.openshift.io/pod-concurrent-connections" }}
              {{- if (isInteger (index $cfg.Annotations "haproxy.router.openshift.io/pod-concurrent-connections")) }} maxconn {{$podMaxConn}} {{- end }}
            {{- end}}{{/* end pod-concurrent-connections annotation */}}

          {{- end }}{{/* end range processEndpointsForAlias */}}
        {{- end }}{{/* end get ServiceUnit from serviceUnitName */}}
      {{- end }}{{/* end if weight != 0 */}}
    {{- end }}{{/* end iterate over services*/}}
  {{- end }}{{/*end tls==passthrough*/}}

{{- end }}{{/* end loop over routes */}}
{{- else }}
# Avoiding binding ports until routing configuration has been synchronized.
{{- end }}{{/* end bind ports after sync */}}
{{ end }}{{/* end haproxy config template */}}

{{/*--------------------------------- END OF HAPROXY CONFIG, BELOW ARE MAPPING FILES ------------------------*/}}
{{/*
    os_wildcard_domain.map: contains a mapping of wildcard hosts for a
			[sub]domain regexps. This map is used to check if
			a host matches a [sub]domain with has wildcard support.
*/}}
{{ define "/var/lib/haproxy/conf/os_wildcard_domain.map" -}}
{{     if isTrue (env "ROUTER_ALLOW_WILDCARD_ROUTES") -}}
{{         range $idx, $line := generateHAProxyMap . -}}
{{$line}}
{{         end -}}
{{     end -}}{{/* end if router allows wildcard routes */ -}}
{{ end -}}{{/* end wildcard domain map template */}}


{{/*
    os_http_be.map : contains a mapping of www.example.com -> <service name>. This map is used to discover the correct backend
                         by attaching a prefix: be_http for http routes
                                                be_edge_http for edge routes with InsecureEdgeTerminationPolicy Allow
                                                be_secure for reencrypt routes with InsecureEdgeTerminationPolicy Allow
*/}}
{{ define "/var/lib/haproxy/conf/os_http_be.map" -}}
{{     range $idx, $line := generateHAProxyMap . -}}
{{$line}}
{{     end -}}
{{ end -}}{{/* end http host map template */}}


{{/*
    os_edge_reencrypt_be.map : contains a mapping of www.example.com -> <service name>. This map is similar to os_http_be.map but for tls routes.
                         by attaching prefix: be_edge_http for edge terminated routes
                                              be_secure for reencrypt routes
*/}}
{{ define "/var/lib/haproxy/conf/os_edge_reencrypt_be.map" -}}
{{     range $idx, $line := generateHAProxyMap . -}}
{{$line}}
{{     end -}}
{{ end -}}{{/* end edge http host map template */}}


{{/*
    os_route_http_redirect.map: contains a mapping of www.example.com -> <service name>.
    Map is used to redirect insecure traffic to use a secure scheme (https)
    if acls match for routes that have the insecure option set to redirect.
*/}}
{{ define "/var/lib/haproxy/conf/os_route_http_redirect.map" -}}
{{     range $idx, $line := generateHAProxyMap . -}}
{{$line}}
{{     end -}}
{{ end -}}{{/* end redirect http host map template */}}


{{/*
    os_tcp_be.map: contains a mapping of www.example.com -> <service name>.  This map is used to discover the correct backend
                        by attaching a prefix (be_tcp: or be_secure:) by use_backend statements if acls are matched.
*/}}
{{ define "/var/lib/haproxy/conf/os_tcp_be.map" -}}
{{     range $idx, $line := generateHAProxyMap . -}}
{{$line}}
{{     end -}}
{{ end -}}{{/* end tcp host map template */}}


{{/*
    os_sni_passthrough.map: contains a mapping of routes that expect to have an sni header and should be passed
    					through to the host_be.  Driven by the termination type of the ServiceAliasConfigs
*/}}
{{ define "/var/lib/haproxy/conf/os_sni_passthrough.map" -}}
{{     range $idx, $line := generateHAProxyMap . -}}
{{$line}}
{{     end -}}
{{ end -}}{{/* end sni passthrough map template */}}

{{/*
    cert_config.map: contains a mapping of <cert-file> -> example.org
                     This map is used to present the appropriate cert
                     based on the sni header.
    Note: It is sort of a reverse map for our case but the order
          "<cert>: <domain-set>" is important as this allows us to use
         wildcards and/or use a deny set with !<domain> in the future.
*/}}
{{ define "/var/lib/haproxy/conf/cert_config.map" -}}
{{     range $idx, $line := generateHAProxyMap . -}}
{{$line}}
{{     end -}}
{{ end -}}{{/* end cert_config map template */}}<|MERGE_RESOLUTION|>--- conflicted
+++ resolved
@@ -359,11 +359,7 @@
   http-request set-header X-Forwarded-Proto https if { ssl_fc }
   {{- if matchPattern "(v4)?v6" $router_ip_v4_v6_mode }}
   # See the quoting rules in https://tools.ietf.org/html/rfc7239 for IPv6 addresses (v4 addresses get translated to v6 when in hybrid mode)
-<<<<<<< HEAD
-  http-request set-header Forwarded for=\"[%[src]]\";host=%[req.hdr(host)];proto=%[req.hdr(X-Forwarded-Proto)]
-=======
   http-request add-header Forwarded for=\"[%[src]]\";host=%[req.hdr(host)];proto=%[req.hdr(X-Forwarded-Proto)]
->>>>>>> e5b9b2e6
   {{- else }}
   http-request add-header Forwarded for=%[src];host=%[req.hdr(host)];proto=%[req.hdr(X-Forwarded-Proto)]
   {{- end }}
