--- conflicted
+++ resolved
@@ -49,15 +49,9 @@
 %{!?version: %global version 4.0.0}
 %{!?release: %global release 1}
 
-<<<<<<< HEAD
-Name:           %{package_name}
+Name:           openshift
 Version:        4.3.0
 Release:        201909302346%{?dist}
-=======
-Name:           openshift
-Version:        %{version}
-Release:        %{release}%{package_dist}
->>>>>>> c72713f0
 Summary:        Open Source Container Management by Red Hat
 License:        ASL 2.0
 URL:            https://%{import_path}
