--- conflicted
+++ resolved
@@ -426,35 +426,7 @@
 
 }
 
-<<<<<<< HEAD
-func (rc *reconciler) cleanupMounts(volume podVolume) {
-	glog.V(2).Infof("Reconciler sync states: could not find information (PID: %s) (Volume SpecName: %s) in desired state, clean up the mount points",
-		volume.podName, volume.volumeSpecName)
-	mountedVolume := operationexecutor.MountedVolume{
-		PodName:             volume.podName,
-		VolumeName:          v1.UniqueVolumeName(volume.volumeSpecName),
-		InnerVolumeSpecName: volume.volumeSpecName,
-		PluginName:          volume.pluginName,
-		PodUID:              types.UID(volume.podName),
-	}
-	volumeHandler, err := operationexecutor.NewVolumeHandlerWithMode(volume.volumeMode, rc.operationExecutor)
-	if err != nil {
-		glog.Errorf(mountedVolume.GenerateErrorDetailed(fmt.Sprintf("operationExecutor.NewVolumeHandler for UnmountVolume failed"), err).Error())
-		return
-	}
-	// TODO: Currently cleanupMounts only includes UnmountVolume operation. In the next PR, we will add
-	// to unmount both volume and device in the same routine.
-	err = volumeHandler.UnmountVolumeHandler(mountedVolume, rc.actualStateOfWorld, rc.kubeletPodsDir)
-	if err != nil {
-		glog.Errorf(mountedVolume.GenerateErrorDetailed(fmt.Sprintf("volumeHandler.UnmountVolumeHandler for UnmountVolume failed"), err).Error())
-		return
-	}
-}
-
-// Reconstruct volume data structure by reading the pod's volume directories
-=======
 // Reconstruct Volume object and reconstructedVolume data structure by reading the pod's volume directories
->>>>>>> cb7a5425
 func (rc *reconciler) reconstructVolume(volume podVolume) (*reconstructedVolume, error) {
 	// plugin initializations
 	plugin, err := rc.volumePluginMgr.FindPluginByName(volume.pluginName)
