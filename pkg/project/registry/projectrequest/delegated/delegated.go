package delegated

import (
	"errors"

	kapi "github.com/GoogleCloudPlatform/kubernetes/pkg/api"
	kapierror "github.com/GoogleCloudPlatform/kubernetes/pkg/api/errors"
	"github.com/GoogleCloudPlatform/kubernetes/pkg/api/rest"
	"github.com/GoogleCloudPlatform/kubernetes/pkg/fields"
	"github.com/GoogleCloudPlatform/kubernetes/pkg/labels"
	"github.com/GoogleCloudPlatform/kubernetes/pkg/runtime"
	"github.com/GoogleCloudPlatform/kubernetes/pkg/util"

	authorizationapi "github.com/openshift/origin/pkg/authorization/api"
	"github.com/openshift/origin/pkg/authorization/registry/rolebinding"
	"github.com/openshift/origin/pkg/client"

	projectapi "github.com/openshift/origin/pkg/project/api"
	projectstorage "github.com/openshift/origin/pkg/project/registry/project/proxy"
	projectrequestregistry "github.com/openshift/origin/pkg/project/registry/projectrequest"
)

type REST struct {
<<<<<<< HEAD
=======
	message            string
>>>>>>> bf86143e
	masterNamespace    string
	roleBindingStorage rolebinding.Storage

	projectStorage  projectstorage.REST
	openshiftClient *client.Client
}

<<<<<<< HEAD
func NewREST(masterNamespace string, roleBindingStorage rolebinding.Storage, projectStorage projectstorage.REST) *REST {
	return &REST{
		masterNamespace:    masterNamespace,
		roleBindingStorage: roleBindingStorage,
		projectStorage:     projectStorage,
=======
func NewREST(message, masterNamespace string, roleBindingStorage rolebinding.Storage, projectStorage projectstorage.REST, openshiftClient *client.Client) *REST {
	return &REST{
		message:            message,
		masterNamespace:    masterNamespace,
		roleBindingStorage: roleBindingStorage,
		projectStorage:     projectStorage,
		openshiftClient:    openshiftClient,
>>>>>>> bf86143e
	}
}

func (r *REST) New() runtime.Object {
	return &projectapi.ProjectRequest{}
}

func (r *REST) NewList() runtime.Object {
	return &kapi.Status{}
}

func (r *REST) Create(ctx kapi.Context, obj runtime.Object) (runtime.Object, error) {
	if err := rest.BeforeCreate(projectrequestregistry.Strategy, ctx, obj); err != nil {
		return nil, err
	}

	projectRequest := obj.(*projectapi.ProjectRequest)

	project := &projectapi.Project{}
	project.ObjectMeta = projectRequest.ObjectMeta
	project.DisplayName = projectRequest.DisplayName

	projectObj, err := r.projectStorage.Create(ctx, project)
	if err != nil {
		return nil, err
	}
	realizedProject := projectObj.(*projectapi.Project)

	adminBinding := &authorizationapi.RoleBinding{}
	adminBinding.Namespace = realizedProject.Name
	adminBinding.Name = "admins"
	adminBinding.RoleRef = kapi.ObjectReference{Namespace: r.masterNamespace, Name: "admin"}
	if userInfo, exists := kapi.UserFrom(ctx); exists {
		adminBinding.Users = util.NewStringSet(userInfo.GetName())
	}

	projectContext := kapi.WithNamespace(ctx, realizedProject.Name)
	if _, err := r.roleBindingStorage.CreateRoleBindingWithEscalation(projectContext, adminBinding); err != nil {
		return nil, err
	}

	return realizedProject, nil
}

func (r *REST) List(ctx kapi.Context, label labels.Selector, field fields.Selector) (runtime.Object, error) {
	userInfo, exists := kapi.UserFrom(ctx)
	if !exists {
		return nil, errors.New("a user must be provided")
	}

	// the caller might not have permission to run a subject access review (he has it by default, but it could have been removed).
	// So we'll escalate for the subject access review to determine rights
	accessReview := &authorizationapi.SubjectAccessReview{
		Verb:     "create",
		Resource: "projectrequests",
		User:     userInfo.GetName(),
		Groups:   util.NewStringSet(userInfo.GetGroups()...),
	}
	accessReviewResponse, err := r.openshiftClient.ClusterSubjectAccessReviews().Create(accessReview)
	if err != nil {
		return nil, err
	}
	if accessReviewResponse.Allowed {
		return &kapi.Status{Status: kapi.StatusSuccess}, nil
	}

	forbiddenError, _ := kapierror.NewForbidden("ProjectRequest", "", errors.New("You may not request a new project via this API.")).(*kapierror.StatusError)
	if len(r.message) > 0 {
		forbiddenError.ErrStatus.Message = r.message
	}
	return nil, forbiddenError
}<|MERGE_RESOLUTION|>--- conflicted
+++ resolved
@@ -21,10 +21,7 @@
 )
 
 type REST struct {
-<<<<<<< HEAD
-=======
 	message            string
->>>>>>> bf86143e
 	masterNamespace    string
 	roleBindingStorage rolebinding.Storage
 
@@ -32,13 +29,6 @@
 	openshiftClient *client.Client
 }
 
-<<<<<<< HEAD
-func NewREST(masterNamespace string, roleBindingStorage rolebinding.Storage, projectStorage projectstorage.REST) *REST {
-	return &REST{
-		masterNamespace:    masterNamespace,
-		roleBindingStorage: roleBindingStorage,
-		projectStorage:     projectStorage,
-=======
 func NewREST(message, masterNamespace string, roleBindingStorage rolebinding.Storage, projectStorage projectstorage.REST, openshiftClient *client.Client) *REST {
 	return &REST{
 		message:            message,
@@ -46,7 +36,6 @@
 		roleBindingStorage: roleBindingStorage,
 		projectStorage:     projectStorage,
 		openshiftClient:    openshiftClient,
->>>>>>> bf86143e
 	}
 }
 
