--- conflicted
+++ resolved
@@ -1011,11 +1011,7 @@
 					},
 				},
 			},
-<<<<<<< HEAD
-			expectedErrors: 8,
-=======
 			expectedErrors: 4,
->>>>>>> 1b04cb23
 		},
 	}
 
