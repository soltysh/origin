package strategy

import (
	"reflect"
	"testing"

	kapi "github.com/GoogleCloudPlatform/kubernetes/pkg/api"
	"github.com/GoogleCloudPlatform/kubernetes/pkg/api/resource"

	"github.com/openshift/origin/pkg/api/latest"
	buildapi "github.com/openshift/origin/pkg/build/api"
	buildutil "github.com/openshift/origin/pkg/build/util"
)

func TestDockerCreateBuildPod(t *testing.T) {
	strategy := DockerBuildStrategy{
		Image: "docker-test-image",
		Codec: latest.Codec,
	}

	expected := mockDockerBuild()
	actual, err := strategy.CreateBuildPod(expected)
	if err != nil {
		t.Errorf("Unexpected error: %v", err)
	}

	if expected, actual := buildutil.GetBuildPodName(expected), actual.ObjectMeta.Name; expected != actual {
		t.Errorf("Expected %s, but got %s!", expected, actual)
	}
	if !reflect.DeepEqual(map[string]string{buildapi.BuildLabel: expected.Name}, actual.Labels) {
		t.Errorf("Pod Labels does not match Build Labels!")
	}
	container := actual.Spec.Containers[0]
	if container.Name != "docker-build" {
		t.Errorf("Expected docker-build, but got %s!", container.Name)
	}
	if container.Image != strategy.Image {
		t.Errorf("Expected %s image, got %s!", container.Image, strategy.Image)
	}
	if container.ImagePullPolicy != kapi.PullIfNotPresent {
		t.Errorf("Expected %v, got %v", kapi.PullIfNotPresent, container.ImagePullPolicy)
	}
	if actual.Spec.RestartPolicy != kapi.RestartPolicyNever {
		t.Errorf("Expected never, got %#v", actual.Spec.RestartPolicy)
	}
	if len(container.Env) != 6 {
		t.Fatalf("Expected 6 elements in Env table, got %d: %+v", len(container.Env), container.Env)
	}
	if len(container.VolumeMounts) != 4 {
		t.Fatalf("Expected 4 volumes in container, got %d", len(container.VolumeMounts))
	}
	for i, expected := range []string{dockerSocketPath, DockerPushSecretMountPath, DockerPullSecretMountPath, sourceSecretMountPath} {
		if container.VolumeMounts[i].MountPath != expected {
			t.Fatalf("Expected %s in VolumeMount[%d], got %s", expected, i, container.VolumeMounts[i].MountPath)
		}
	}
	if len(actual.Spec.Volumes) != 4 {
		t.Fatalf("Expected 4 volumes in Build pod, got %d", len(actual.Spec.Volumes))
	}
	if !kapi.Semantic.DeepEqual(container.Resources, expected.Spec.Resources) {
		t.Fatalf("Expected actual=expected, %v != %v", container.Resources, expected.Spec.Resources)
	}
	found := false
	foundIllegal := false
	for _, v := range container.Env {
		if v.Name == "BUILD_LOGLEVEL" && v.Value == "bar" {
			found = true
		}
		if v.Name == "ILLEGAL" {
			foundIllegal = true
		}
	}
	if !found {
		t.Fatalf("Expected variable BUILD_LOGLEVEL be defined for the container")
	}
<<<<<<< HEAD
	found := false
	foundIllegal := false
	for _, v := range container.Env {
		if v.Name == "BUILD_LOGLEVEL" && v.Value == "bar" {
			found = true
		}
		if v.Name == "ILLEGAL" {
			foundIllegal = true
		}
	}
	if !found {
		t.Fatalf("Expected variable BUILD_LOGLEVEL be defined for the container")
	}
=======
>>>>>>> 7cc6debe
	if foundIllegal {
		t.Fatalf("Found illegal environment variable 'ILLEGAL' defined on container")
	}

	buildJSON, _ := latest.Codec.Encode(expected)
	errorCases := map[int][]string{
		0: {"BUILD", string(buildJSON)},
	}
	for index, exp := range errorCases {
		if e := container.Env[index]; e.Name != exp[0] || e.Value != exp[1] {
			t.Errorf("Expected %s:%s, got %s:%s!\n", exp[0], exp[1], e.Name, e.Value)
		}
	}
}

func mockDockerBuild() *buildapi.Build {
	return &buildapi.Build{
		ObjectMeta: kapi.ObjectMeta{
			Name: "dockerBuild",
			Labels: map[string]string{
				"name": "dockerBuild",
			},
		},
		Spec: buildapi.BuildSpec{
			Revision: &buildapi.SourceRevision{
				Git: &buildapi.GitSourceRevision{},
			},
			Source: buildapi.BuildSource{
				Git: &buildapi.GitBuildSource{
					URI: "http://my.build.com/the/dockerbuild/Dockerfile",
				},
				ContextDir:   "my/test/dir",
				SourceSecret: &kapi.LocalObjectReference{Name: "secretFoo"},
			},
			Strategy: buildapi.BuildStrategy{
				Type: buildapi.DockerBuildStrategyType,
				DockerStrategy: &buildapi.DockerBuildStrategy{
					PullSecret: &kapi.LocalObjectReference{Name: "bar"},
					Env: []kapi.EnvVar{
						{Name: "ILLEGAL", Value: "foo"},
						{Name: "BUILD_LOGLEVEL", Value: "bar"},
					},
				},
			},
			Output: buildapi.BuildOutput{
				To: &kapi.ObjectReference{
					Kind: "DockerImage",
					Name: "docker-registry/repository/dockerBuild",
				},
				PushSecret: &kapi.LocalObjectReference{Name: "foo"},
			},
			Resources: kapi.ResourceRequirements{
				Limits: kapi.ResourceList{
					kapi.ResourceName(kapi.ResourceCPU):    resource.MustParse("10"),
					kapi.ResourceName(kapi.ResourceMemory): resource.MustParse("10G"),
				},
			},
		},
		Status: buildapi.BuildStatus{
			Phase: buildapi.BuildPhaseNew,
		},
	}
}<|MERGE_RESOLUTION|>--- conflicted
+++ resolved
@@ -73,22 +73,6 @@
 	if !found {
 		t.Fatalf("Expected variable BUILD_LOGLEVEL be defined for the container")
 	}
-<<<<<<< HEAD
-	found := false
-	foundIllegal := false
-	for _, v := range container.Env {
-		if v.Name == "BUILD_LOGLEVEL" && v.Value == "bar" {
-			found = true
-		}
-		if v.Name == "ILLEGAL" {
-			foundIllegal = true
-		}
-	}
-	if !found {
-		t.Fatalf("Expected variable BUILD_LOGLEVEL be defined for the container")
-	}
-=======
->>>>>>> 7cc6debe
 	if foundIllegal {
 		t.Fatalf("Found illegal environment variable 'ILLEGAL' defined on container")
 	}
